--- conflicted
+++ resolved
@@ -228,12 +228,8 @@
 
 ## Authors
 
-<<<<<<< HEAD
-- soltia48
+- KIRISHIKI Yudai
 - 東京スーパーチャンネル
-=======
-- KIRISHIKI Yudai
->>>>>>> 08318eb7
 
 ## Thanks
 
